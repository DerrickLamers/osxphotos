""" version info """

<<<<<<< HEAD
__version__ = "0.35.0"
=======
__version__ = "0.34.5"
>>>>>>> 0dd05b8c
<|MERGE_RESOLUTION|>--- conflicted
+++ resolved
@@ -1,7 +1,3 @@
 """ version info """
 
-<<<<<<< HEAD
 __version__ = "0.35.0"
-=======
-__version__ = "0.34.5"
->>>>>>> 0dd05b8c
